/**
 * @file xbee_lr.c
 * @brief Implementation of XBee LR (LoRaWAN) subclass.
 * 
 * This file contains the implementation of functions specific to the XBee LR module.
 * It includes methods for initializing, sending join requests, and handling other
 * operations unique to the XBee LR subclass.
 * 
 * @version 1.0
 * @date 2024-08-08
 * 
 * @license MIT
 * Permission is hereby granted, free of charge, to any person obtaining a copy
 * of this software and associated documentation files (the "Software"), to deal
 * in the Software without restriction, including without limitation the rights
 * to use, copy, modify, merge, publish, distribute, sublicense, and/or sell
 * copies of the Software, and to permit persons to whom the Software is
 * furnished to do so, subject to the following conditions:
 * 
 * The above copyright notice and this permission notice shall be included in all
 * copies or substantial portions of the Software.
 * 
 * THE SOFTWARE IS PROVIDED "AS IS", WITHOUT WARRANTY OF ANY KIND, EXPRESS OR
 * IMPLIED, INCLUDING BUT NOT LIMITED TO THE WARRANTIES OF MERCHANTABILITY,
 * FITNESS FOR A PARTICULAR PURPOSE AND NONINFRINGEMENT. IN NO EVENT SHALL THE
 * AUTHORS OR COPYRIGHT HOLDERS BE LIABLE FOR ANY CLAIM, DAMAGES OR OTHER
 * LIABILITY, WHETHER IN AN ACTION OF CONTRACT, TORT OR OTHERWISE, ARISING FROM,
 * OUT OF OR IN CONNECTION WITH THE SOFTWARE OR THE USE OR OTHER DEALINGS IN THE
 * SOFTWARE.
 * 
 * @author Felix Galindo
 * @contact felix.galindo@digi.com
 */

#include "xbee_lr.h"
#include "xbee_api_frames.h"
#include <stdlib.h>
#include <stdio.h>
#include <string.h>

static void SendJoinReqApiFrame(XBee* self);

// XBeeLR specific implementations


/**
 * @brief Checks if the XBee LR module is connected to the LoRaWAN network.
 * 
 * This function sends an AT command (`AT_JS`) to the XBee LR module to query the 
 * Join Status, determining whether the module is currently connected to the LoRaWAN network. 
 * It returns true if the module is connected (i.e., has joined the network) and false otherwise. 
 * The function also handles the communication with the module and provides debug output in case 
 * of communication errors.
 * 
 * @param[in] self Pointer to the XBee instance.
 * 
 * @return bool Returns true if the XBee LR module is connected to the network, otherwise false.
 */
bool XBeeLRConnected(XBee* self) {
    // Implement logic to check XBeeLR network connection
    uint8_t response = 0;
    uint8_t responseLength;
    int status;

    // Send the AT_JS command to query the Join Status
    status = apiSendAtCommandAndGetResponse(self, AT_JS, NULL, 0, &response, &responseLength, 5000);

    if (status == API_SEND_SUCCESS) {
        // Print the received reponse
        // XBEEDebugPrint("ATJS Resp: %u \n", response);
        // XBEEDebugPrint("Join Status: %s \n", response ? "Joined" : "Not Joined");
    } else {
        XBEEDebugPrint("Failed to receive AT_JS response, error code: %d\n", status);
    }
    return response;  
}

/**
 * @brief Initializes the XBee LR module for communication.
 * 
 * This function initializes the XBee LR module by setting up the necessary 
 * serial communication parameters, such as the baud rate and device path. 
 * It relies on platform-specific UART initialization provided by the hardware 
 * abstraction layer. The function returns true if initialization is successful.
 * 
 * @param[in] self Pointer to the XBee instance.
 * @param[in] baudrate The baud rate for serial communication.
 * @param[in] device The path to the serial device (e.g., "/dev/ttyUSB0").
 * 
 * @return bool Returns true if the initialization is successful, otherwise false.
 */
bool XBeeLRInit(XBee* self, uint32_t baudRate, void* device) {
    // Implement XBeeLR initialization
    return (self->htable->PortUartInit(baudRate, device)) == UART_SUCCESS ? true:false;
}

/**
 * @brief Processes incoming data and events for the XBee LR module.
 * 
 * This function must be called continuously in the main loop of the application. 
 * It handles the reception and processing of API frames from the XBee LR module.
 * The function checks for incoming frames, and if a frame is successfully received,
 * it is processed accordingly. 
 * 
 * @param[in] self Pointer to the XBee instance.
 * 
 * @return void This function does not return a value.
 */
void XBeeLRProcess(XBee* self) {
    // Implement XBeeLR specific process logic
    xbee_api_frame_t frame;
    int status = apiReceiveApiFrame(self,&frame);
    if (status == API_SEND_SUCCESS) {
        apiHandleFrame(self,frame);
    } else if (status != API_RECEIVE_ERROR_TIMEOUT_START_DELIMITER) {
        XBEEDebugPrint("Error receiving frame.\n");
    }
}


/**
 * @brief Attempts to connect to the LoRaWAN network using the XBee LR module.
 * 
 * This function initiates the connection process to a LoRaWAN network by sending 
 * a join request. The function is currently blocking, meaning it waits until 
 * the connection attempt is completed before returning. A future enhancement (@todo) 
 * could add support for non-blocking operation.
 * 
 * @param[in] self Pointer to the XBee instance.
 * 
 * @return bool Returns true if the connection process was initiated
 * 
 */
bool XBeeLRConnect(XBee* self) {
    // Implement XBeeLR specific connection logic 
    SendJoinReqApiFrame(self);

    // Start the timeout timer
    uint32_t startTime = portMillis();

    while ((portMillis() - startTime) < CONNECTION_TIMEOUT_MS) {
        if (XBeeLRConnected(self)) {
            XBEEDebugPrint("Successfully Joined\n");
            return true; // Successfully joined
        }

        portDelay(500); // Delay between checks 
    }

    XBEEDebugPrint("Failed to Join\n");
    return false; // Timeout reached without successful join
}

/**
 * @brief Disconnects from the LoRaWAN network using the XBee LR module.
 * 
 * This function handles the disconnection process from a LoRaWAN network. It ensures 
 * that the XBee LR module is properly disconnected and that any necessary cleanup 
 * is performed. The function is currently blocking.
 * 
 * @param[in] self Pointer to the XBee instance.
 * 
 * @return bool Returns true if the disconnection process was initiated.
 */
bool XBeeLRDisconnect(XBee* self) {
    // Implement XBeeLR specific disconnection logic
    return true;
}

/**
 * @brief Sends data over the network using the XBee LR module.
 * 
 * This function constructs and sends a data packet over the network using an XBee LR module.
 * The function is currently blocking, meaning it waits until the data is fully transmitted
 * before returning. A future enhancement (@todo) could add support for non-blocking operation.
 * 
 * @param[in] self Pointer to the XBee instance.
 * @param[in] data Pointer to the data to be sent, encapsulated in an XBeeLRPacket_t structure.
 * 
 * @return xbee_deliveryStatus_t, 0 if successful
 * 
 */
uint8_t XBeeLRSendData(XBee* self, const void* data) {
    // Prepare and send the API frame
    XBeeLRPacket_t *packet = (XBeeLRPacket_t*) data;
    uint8_t frame_data[128];  // Adjust size as needed
    packet->frameId = self->frameIdCntr;
    frame_data[0] = self->frameIdCntr;
    frame_data[1] = packet->port;
    frame_data[2] = packet->ack & 0x01;
    memcpy(&frame_data[3], packet->payload, packet->payloadSize);

    // Send the frame
    int send_status = apiSendFrame(self, XBEE_API_TYPE_LR_TX_REQUEST, frame_data, 3 + packet->payloadSize);
    if (send_status != API_SEND_SUCCESS) {
        return 0;  // Failed to send the frame
    }

    // Block and wait for the XBEE_API_TYPE_TX_STATUS frame
    uint32_t startTime = portMillis();  // Get the current time in milliseconds

    self->txStatusReceived = false;  // Reset the status flag before waiting

    while ((portMillis() - startTime) < SEND_DATA_TIMEOUT_MS) {
        // Process incoming frames using XBeeLRProcess
        XBeeLRProcess(self);

        // Check if the status frame was received
        if (self->txStatusReceived) {
            // Return the delivery status
            if(self->deliveryStatus){
                XBEEDebugPrint("TX Delivery Status 0x%02X\n", self->deliveryStatus );
            }
            return self->deliveryStatus;
        }

        // Add a small delay here to avoid busy-waiting
        portDelay(10);  // Delay for 10 ms
    }

    // Timeout reached without receiving the expected frame
    XBEEDebugPrint("Failed to receive TX Request Status frame\n");
    return 0xFF;  // Indicate failure or timeout
}

bool XBeeLRSoftReset(XBee* self) {
    // Implement XBeeLR specific soft reset logic
    return true;
}

void XBeeLRHardReset(XBee* self) {
    // Implement XBeeLR specific hard reset logic
}

/* XBeeLR Specific Functions */

/**
 * @brief Sends the AT_AE command to set the LoRaWAN AppEUI on the XBee LR module.
 * 
 * This function configures the LoRaWAN AppEUI (Application Identifier) on the XBee LR module 
 * by sending the AT command `AT_AE` with the specified AppEUI value. The function is blocking, 
 * meaning it waits for a response from the module or until a timeout occurs. If the command 
 * fails to send or the module does not respond, a debug message is printed.
 * 
 * @param[in] self Pointer to the XBee instance.
 * @param[in] value The AppEUI to be set, provided as a string.
 * 
 * @return bool Returns true if the AppEUI was successfully set, otherwise false.
 */
bool XBeeLRSetAppEUI(XBee* self, const char* value) {
    uint8_t response[17];
    uint8_t responseLength;
    uint8_t paramLength = (value != NULL) ? strlen(value) : 0;
    int status = apiSendAtCommandAndGetResponse(self, AT_AE, value, paramLength, response, &responseLength, 5000);
    if(status != API_SEND_SUCCESS){
        XBEEDebugPrint("Failed to set App EUI\n");
        return false;
    }
    return true;
}

/**
 * @brief Sends the AT_AK command to set the LoRaWAN AppKey on the XBee LR module.
 * 
 * This function configures the LoRaWAN AppKey (Application Key) on the XBee LR module 
 * by sending the AT command `AT_AK` with the specified AppKey value. The function is 
 * blocking, meaning it waits for a response from the module or until a timeout occurs. 
 * If the command fails to send or the module does not respond, a debug message is printed.
 * 
 * @param[in] self Pointer to the XBee instance.
 * @param[in] value The AppKey to be set, provided as a string.
 * 
 * @return bool Returns true if the AppKey was successfully set, otherwise false.
 */
bool XBeeLRSetAppKey(XBee* self, const char* value) {
    uint8_t response[33];
    uint8_t responseLength;
    uint8_t paramLength = (value != NULL) ? strlen(value) : 0;
    int status = apiSendAtCommandAndGetResponse(self, AT_AK, value, paramLength, response, &responseLength, 5000);
    if(status != API_SEND_SUCCESS){
        XBEEDebugPrint("Failed to set App Key\n");
        return false;
    }
    return true;
}

/**
 * @brief Sends the AT_NK command to set the LoRaWAN NwkKey on the XBee LR module.
 * 
 * This function configures the LoRaWAN NwkKey (Network Key) on the XBee LR module 
 * by sending the AT command `AT_NK` with the specified NwkKey value. The function 
 * is blocking, meaning it waits for a response from the module or until a timeout 
 * occurs. If the command fails to send or the module does not respond, a debug 
 * message is printed.
 * 
 * @param[in] self Pointer to the XBee instance.
 * @param[in] value The NwkKey to be set, provided as a string.
 * 
 * @return bool Returns true if the NwkKey was successfully set, otherwise false.
 */
bool XBeeLRSetNwkKey(XBee* self, const char* value) {
    uint8_t response[33];
    uint8_t responseLength;
    uint8_t paramLength = (value != NULL) ? strlen(value) : 0;
    int status = apiSendAtCommandAndGetResponse(self, AT_NK, value, paramLength, response, &responseLength, 5000);
    if(status != API_SEND_SUCCESS){
        XBEEDebugPrint("Failed to set Nwk Key\n");
        return false;
    }
<<<<<<< HEAD
    return true;
=======
    return true; 
>>>>>>> d0e608cf
}

/**
 * @brief Sends the AT_LC command to set the LoRaWAN Class on the XBee LR module.
 * 
 * This function configures the LoRaWAN Class on the XBee LR module 
 * by sending the AT command `AT_LC` with the specified Class value. The function 
 * is blocking, meaning it waits for a response from the module or until a timeout 
 * occurs. If the command fails to send or the module does not respond, a debug 
 * message is printed.
 * 
 * @param[in] self Pointer to the XBee instance.
 * @param[in] value The Class to be set, provided as a char. 'A','B','C'
 * 
 * @return bool Returns true if the Class was successfully set, otherwise false.
 */
bool XBeeLRSetClass(XBee* self, const char value) {
    uint8_t response[33];
    uint8_t responseLength;
    int status = apiSendAtCommandAndGetResponse(self, AT_LC, (const uint8_t *) &value, 1, response, &responseLength, 5000);
    if(status != API_SEND_SUCCESS){
        XBEEDebugPrint("Failed to set Class\n");
        return false;
    }
    return true;
}

/**
 * @brief Sends the AT_AM command to set the LoRaWAN Activation Mode on the XBee LR module.
 * 
 * @param[in] self Pointer to the XBee instance.
 * @param[in] value The Activation Mode to be set.
 * 
 * @return bool Returns true if the Activation Mode was successfully set, otherwise false.
 */
bool XBeeLRSetActivationMode(XBee* self, const uint8_t value) {
    uint8_t response[33];
    uint8_t responseLength;

    int status = apiSendAtCommandAndGetResponse(self, AT_AM, &value, 1, response, &responseLength, 5000);

    if (status != API_SEND_SUCCESS) {
        XBEEDebugPrint("Failed to set Activation Mode\n");
        return false;
    }

    return true;
}

/**
 * @brief Sends the AT_AD command to set the LoRaWAN ADR on the XBee LR module.
 * 
 * @param[in] self Pointer to the XBee instance.
 * @param[in] value The ADR setting to be set.
 * 
 * @return bool Returns true if the ADR was successfully set, otherwise false.
 */
bool XBeeLRSetADR(XBee* self, const uint8_t value) {
    uint8_t response[33];
    uint8_t responseLength;

    int status = apiSendAtCommandAndGetResponse(self, AT_AD, &value, 1, response, &responseLength, 5000);

    if (status != API_SEND_SUCCESS) {
        XBEEDebugPrint("Failed to set ADR\n");
        return false;
    }

    return true;
}

/**
 * @brief Sends the AT_DR command to set the LoRaWAN DataRate on the XBee LR module.
 * 
 * @param[in] self Pointer to the XBee instance.
 * @param[in] value The DataRate to be set.
 * 
 * @return bool Returns true if the DataRate was successfully set, otherwise false.
 */
bool XBeeLRSetDataRate(XBee* self, const uint8_t value) {
    uint8_t response[33];
    uint8_t responseLength;

    int status = apiSendAtCommandAndGetResponse(self, AT_DR, &value, 1, response, &responseLength, 5000);

    if (status != API_SEND_SUCCESS) {
        XBEEDebugPrint("Failed to set DataRate\n");
        return false;
    }

    return true;
}

/**
 * @brief Sends the AT_LR command to set the LoRaWAN Region on the XBee LR module.
 * 
 * @param[in] self Pointer to the XBee instance.
 * @param[in] value The Region to be set.
 * 
 * @return bool Returns true if the Region was successfully set, otherwise false.
 */
bool XBeeLRSetRegion(XBee* self, const uint8_t value) {
    uint8_t response[33];
    uint8_t responseLength;

    int status = apiSendAtCommandAndGetResponse(self, AT_LR, &value, 1, response, &responseLength, 5000);

    if (status != API_SEND_SUCCESS) {
        XBEEDebugPrint("Failed to set Region\n");
        return false;
    }

    return true;
}

/**
 * @brief Sends the AT_DC command to set the LoRaWAN Duty Cycle on the XBee LR module.
 * 
 * @param[in] self Pointer to the XBee instance.
 * @param[in] value The Duty Cycle to be set.
 * 
 * @return bool Returns true if the Duty Cycle was successfully set, otherwise false.
 */
bool XBeeLRSetDutyCycle(XBee* self, const uint8_t value) {
    uint8_t response[33];
    uint8_t responseLength;

    int status = apiSendAtCommandAndGetResponse(self, AT_DC, &value, 1, response, &responseLength, 5000);

    if (status != API_SEND_SUCCESS) {
        XBEEDebugPrint("Failed to set Duty Cycle\n");
        return false;
    }

    return true;
}

// /**
//  * @brief Sends the AT_LV command to get the LoRaWAN Spec Version on the XBee LR module.
//  * 
//  * @param[in] self Pointer to the XBee instance.
//  * @param[in] value The Spec Version to be set.
//  * 
//  * @return bool Returns true if the Spec Version was successfully set, otherwise false.
//  */
// bool XBeeLRGetSpecVersion(XBee* self, const char value) {
//     uint8_t response[33];
//     uint8_t responseLength;
//     uint8_t paramLength = 1;

//     int status = apiSendAtCommandAndGetResponse(self, AT_LV, &value, paramLength, response, &responseLength, 5000);

//     if (status != API_SEND_SUCCESS) {
//         XBEEDebugPrint("Failed to set Spec Version\n");
//         return false;
//     }

//     return true;
// }

/**
 * @brief Sends the AT_J1 command to set the LoRaWAN Join RX1 Delay on the XBee LR module.
 * 
 * @param[in] self Pointer to the XBee instance.
 * @param[in] value The Join RX1 Delay to be set.
 * 
 * @return bool Returns true if the Join RX1 Delay was successfully set, otherwise false.
 */
bool XBeeLRSetJoinRX1Delay(XBee* self, const uint32_t value) {
    uint8_t response[33];
    uint8_t responseLength;
    uint8_t paramLength = sizeof(value);

    int status = apiSendAtCommandAndGetResponse(self, AT_J1, (const uint8_t*)&value, paramLength, response, &responseLength, 5000);

    if (status != API_SEND_SUCCESS) {
        XBEEDebugPrint("Failed to set Join RX1 Delay\n");
        return false;
    }

    return true;
}

/**
 * @brief Sends the AT_J2 command to set the LoRaWAN Join RX2 Delay on the XBee LR module.
 * 
 * @param[in] self Pointer to the XBee instance.
 * @param[in] value The Join RX2 Delay to be set.
 * 
 * @return bool Returns true if the Join RX2 Delay was successfully set, otherwise false.
 */
bool XBeeLRSetJoinRX2Delay(XBee* self, const uint32_t value) {
    uint8_t response[33];
    uint8_t responseLength;
    uint8_t paramLength = sizeof(value);

    int status = apiSendAtCommandAndGetResponse(self, AT_J2, (const uint8_t*)&value, paramLength, response, &responseLength, 5000);

    if (status != API_SEND_SUCCESS) {
        XBEEDebugPrint("Failed to set Join RX2 Delay\n");
        return false;
    }

    return true;
}

/**
 * @brief Sends the AT_D1 command to set the LoRaWAN RX1 Delay on the XBee LR module.
 * 
 * @param[in] self Pointer to the XBee instance.
 * @param[in] value The RX1 Delay to be set.
 * 
 * @return bool Returns true if the RX1 Delay was successfully set, otherwise false.
 */
bool XBeeLRSetRX1Delay(XBee* self, const uint32_t value) {
    uint8_t response[33];
    uint8_t responseLength;
    uint8_t paramLength = sizeof(value);

    int status = apiSendAtCommandAndGetResponse(self, AT_D1, (const uint8_t*)&value, paramLength, response, &responseLength, 5000);

    if (status != API_SEND_SUCCESS) {
        XBEEDebugPrint("Failed to set RX1 Delay\n");
        return false;
    }

    return true;
}

/**
 * @brief Sends the AT_D2 command to set the LoRaWAN RX2 Delay on the XBee LR module.
 * 
 * @param[in] self Pointer to the XBee instance.
 * @param[in] value The RX2 Delay to be set.
 * 
 * @return bool Returns true if the RX2 Delay was successfully set, otherwise false.
 */
bool XBeeLRSetRX2Delay(XBee* self, const uint32_t value) {
    uint8_t response[33];
    uint8_t responseLength;
    uint8_t paramLength = sizeof(value);

    int status = apiSendAtCommandAndGetResponse(self, AT_D2, (const uint8_t*)&value, paramLength, response, &responseLength, 5000);

    if (status != API_SEND_SUCCESS) {
        XBEEDebugPrint("Failed to set RX2 Delay\n");
        return false;
    }

    return true;
}

/**
 * @brief Sends the AT_XD command to set the LoRaWAN RX2 Data Rate on the XBee LR module.
 * 
 * @param[in] self Pointer to the XBee instance.
 * @param[in] value The RX2 Data Rate to be set.
 * 
 * @return bool Returns true if the RX2 Data Rate was successfully set, otherwise false.
 */
bool XBeeLRSetRX2DataRate(XBee* self, const uint8_t value) {
    uint8_t response[33];
    uint8_t responseLength;
    uint8_t paramLength = sizeof(value);

    int status = apiSendAtCommandAndGetResponse(self,AT_XD, (const uint8_t*)&value, paramLength, response, &responseLength, 5000);

    if (status != API_SEND_SUCCESS) {
        XBEEDebugPrint("Failed to set RX2 Data Rate\n");
        return false;
    }

    return true;
}

/**
 * @brief Sends the AT_XF command to set the LoRaWAN RX2 Frequency on the XBee LR module.
 * 
 * @param[in] self Pointer to the XBee instance.
 * @param[in] value The RX2 Frequency to be set.
 * 
 * @return bool Returns true if the RX2 Frequency was successfully set, otherwise false.
 */
bool XBeeLRSetRX2Frequency(XBee* self, const uint32_t value) {
    uint8_t response[33];
    uint8_t responseLength;
    uint8_t paramLength = sizeof(value);

    int status = apiSendAtCommandAndGetResponse(self, AT_XF, (uint8_t*)&value, paramLength, response, &responseLength, 5000);

    if (status != API_SEND_SUCCESS) {
        XBEEDebugPrint("Failed to set RX2 Frequency\n");
        return false;
    }

    return true;
}

/**
 * @brief Sends the AT_PO command to set the LoRaWAN Transmit Power on the XBee LR module.
 * 
 * @param[in] self Pointer to the XBee instance.
 * @param[in] value The Transmit Power to be set.
 * 
 * @return bool Returns true if the Transmit Power was successfully set, otherwise false.
 */
bool XBeeLRSetTransmitPower(XBee* self, const uint8_t value) {
    uint8_t response[33];
    uint8_t responseLength;
    uint8_t paramLength = sizeof(value);

    int status = apiSendAtCommandAndGetResponse(self, AT_PO, &value, paramLength, response, &responseLength, 5000);

    if (status != API_SEND_SUCCESS) {
        XBEEDebugPrint("Failed to set Transmit Power\n");
        return false;
    }

    return true;
}
/**
 * @brief Sends the AT_DE command to read the LoRaWAN DevEUI from the XBee LR module.
 * 
 * This function retrieves the LoRaWAN DevEUI (Device Extended Unique Identifier) 
 * from the XBee LR module by sending the AT command `AT_DE`. The function is 
 * blocking, meaning it waits for a response from the module or until a timeout occurs. 
 * If the command fails to send or the module does not respond, a debug message is printed. 
 * The DevEUI is stored in the provided response buffer.
 * 
 * @param[in] self Pointer to the XBee instance.
 * @param[out] responseBuffer Buffer to store the retrieved DevEUI.
 * @param[in] buffer_size Size of the response buffer (should be at least 17 bytes).
 * 
 * @return bool Returns true if the DevEUI was successfully retrieved, otherwise false.
 */
bool XBeeLRGetDevEUI(XBee* self, uint8_t* responseBuffer, uint8_t buffer_size) {
    // Clear buffer
    if(buffer_size < 17){
        return false;
    }
    memset(responseBuffer,0,buffer_size);

    // Send the AT_DE command to query the DevEUI
    uint8_t responseLength;
    int status = apiSendAtCommandAndGetResponse(self, AT_DE, NULL, 0, responseBuffer, &responseLength, 5000);

    if (status != API_SEND_SUCCESS) {
        XBEEDebugPrint("Failed to receive AT_DE response, error code: %d\n", status);
        return false;
    }
    return true;  
}


/**
 * @brief Sends the AT_CM command to set the LoRaWAN Channels Mask on the XBee LR module.
 * 
 * This function configures the Channels Mask for the LoRaWAN network on the XBee LR module by
 * sending the AT_CM command. The Channels Mask specifies the sub-bands that are enabled for 
 * communication. The function checks the command response to verify if the mask was successfully set.
 * 
 * @param[in] self Pointer to the XBee instance.
 * @param[in] value Pointer to a null-terminated string representing the Channels Mask in hexadecimal format.
 * 
 * @return bool Returns true if the Channels Mask was successfully set; otherwise, false.
 */
bool XBeeLRSetChannelsMask(XBee* self, const char* value) {
    uint8_t response[33];
    uint8_t responseLength;
    uint8_t paramLength = (value != NULL) ? strlen(value) : 0;
    int status = apiSendAtCommandAndGetResponse(self, AT_CM, value, paramLength, response, &responseLength, 5000);
    if(status != API_SEND_SUCCESS){
        XBEEDebugPrint("Failed to set Channels Mask\n");
        return false;
    }
    return true;
}

// XBeeLR private functions

/**
 * @brief Sends a join request API frame.
 * 
 * This function sends a join request API frame to the XBee network,
 * which is part of the joining process for LR modules.
 * 
 * @param[in] self Pointer to the XBee instance.
 */
static void SendJoinReqApiFrame(XBee* self) {
    uint8_t frame_id = self->frameIdCntr;

    // Call the api_send_frame function to send the Join Request API frame
    apiSendFrame(self, XBEE_API_TYPE_LR_JOIN_REQUEST, &frame_id, 1);
}

/**
 * @brief Parses an RX_PACKET frame and invokes the receive callback function.
 * 
 * This function processes a received RX_PACKET frame specific to the XBee LR module. 
 * It parses the frame data, extracting relevant information such as the port number, 
 * RSSI, SNR, and payload. If the frame is of type `XBEE_API_TYPE_LR_RX_PACKET` or 
 * `XBEE_API_TYPE_LR_EXPLICIT_RX_PACKET`, the parsed data is stored in an `XBeeLRPacket_t` 
 * structure, and the receive callback function (`OnReceiveCallback`) is called with this 
 * data. The function ensures that the callback is only invoked if the receive data is valid.
 * 
 * @param[in] self Pointer to the XBee instance.
 * @param[in] param Pointer to the received API frame data.
 * 
 * @return void This function does not return a value.
 */
static void XBeeLRHandleRxPacket(XBee* self, void *param) {

    if (param == NULL) return;

    xbee_api_frame_t *frame = (xbee_api_frame_t *)param;
    if (frame->type != XBEE_API_TYPE_LR_RX_PACKET && frame->type != XBEE_API_TYPE_LR_EXPLICIT_RX_PACKET) return;

    XBeeLRPacket_t packet = {0}; // Allocate on the stack and zero-initialize

    APIFrameDebugPrint("RX Packet Data: ");
    for (int i = 0; i < frame->length; i++) {
        APIFrameDebugPrint("0x%02X ", frame->data[i]);
    }
    APIFrameDebugPrint("\n");

    if (frame->type == XBEE_API_TYPE_LR_EXPLICIT_RX_PACKET) {
        packet.port = frame->data[1];
        packet.rssi = frame->data[2];
        packet.snr = frame->data[3];
        packet.dr = frame->data[4] & 0xF;
        packet.slot = frame->data[4] >> 4;
        packet.counter = frame->data[5] << 24 | frame->data[6] << 16 | frame->data[7] << 8 | frame->data[8];
        packet.payloadSize = frame->length - 10;
        packet.payload = &(frame->data[10]); // Point directly to the payload in the frame data
    } else {
        packet.port = frame->data[1];
        packet.payloadSize = frame->length - 2;
        packet.payload = &(frame->data[2]); // Point directly to the payload in the frame data
    }

    if (self->ctable->OnReceiveCallback) {
        self->ctable->OnReceiveCallback(self, &packet); // Pass the address of the stack variable
    }
}


void XBeeLRHandleTransmitStatus(XBee* self, void *param) {

    if (param == NULL) return;

    xbee_api_frame_t *frame = (xbee_api_frame_t *)param;
    if (frame->type != XBEE_API_TYPE_TX_STATUS && frame->type != XBEE_API_TYPE_LR_EXPLICIT_TX_STATUS) return;

    XBeeLRPacket_t packet = {0}; // Allocate on the stack and zero-initialize

    APIFrameDebugPrint("Received Transmit Status Frame: ");
    for (int i = 1; i < frame->length; i++) {
        APIFrameDebugPrint("0x%02X ", frame->data[i]);
    }
    APIFrameDebugPrint("\n");

    packet.frameId = frame->data[1];
    packet.status = frame->data[2];

    // Store the delivery status in the XBee instance
    self->deliveryStatus = frame->data[2];  // Extract Delivery Status

    if (frame->type == XBEE_API_TYPE_LR_EXPLICIT_TX_STATUS) {
        packet.dr = frame->data[3];
        packet.channel = frame->data[4];
        packet.power = frame->data[5];
        packet.counter = frame->data[6] << 24 | frame->data[7] << 16 | frame->data[8] << 8 | frame->data[9];
    }

    // Set the txStatusReceived flag to indicate the status frame was received
    self->txStatusReceived = true;

    if (self->ctable->OnSendCallback) {
        self->ctable->OnSendCallback(self, &packet); // Pass the address of the stack variable
    }

}


// VTable for XBeeLR
const XBeeVTable XBeeLRVTable = {
    .init = XBeeLRInit,
    .process = XBeeLRProcess,
    .connect = XBeeLRConnect,
    .disconnect = XBeeLRDisconnect,
    .sendData = XBeeLRSendData,
    .softReset = XBeeLRSoftReset,
    .hardReset = XBeeLRHardReset,
    .connected = XBeeLRConnected,
    .handleRxPacketFrame = XBeeLRHandleRxPacket,
    .handleTransmitStatusFrame = XBeeLRHandleTransmitStatus,
};

/**
 * @brief Constructor for creating an XBeeLR instance.
 * 
 * This function allocates memory for a new XBeeLR instance and initializes it 
 * with the provided callback table (`cTable`) and handler table (`hTable`). 
 * The function sets up the virtual table (`vtable`) for XBee LR-specific operations 
 * and assigns the callback and handler tables to the instance. The newly created 
 * instance is then returned to the caller.
 * 
 * @param[in] cTable Pointer to the callback table containing function pointers for handling XBee events.
 * @param[in] hTable Pointer to the handler table containing platform-specific function implementations.
 * 
 * @return XBeeLR* Pointer to the newly created XBeeLR instance.
 */
XBeeLR* XBeeLRCreate(const XBeeCTable* cTable, const XBeeHTable* hTable) {
    XBeeLR* instance = (XBeeLR*)malloc(sizeof(XBeeLR));
    instance->base.vtable = &XBeeLRVTable;
    instance->base.htable = hTable;
    instance->base.ctable = cTable;
    return instance;
}

void XBeeLRDestroy(XBeeLR* self) {
    free(self);
}<|MERGE_RESOLUTION|>--- conflicted
+++ resolved
@@ -307,11 +307,7 @@
         XBEEDebugPrint("Failed to set Nwk Key\n");
         return false;
     }
-<<<<<<< HEAD
-    return true;
-=======
     return true; 
->>>>>>> d0e608cf
 }
 
 /**
